--- conflicted
+++ resolved
@@ -1,13 +1,7 @@
 import {
   compareNames,
   getSclSchemaVersion,
-<<<<<<< HEAD
-  isPublic,
-  minAvailableLogicalNodeInstance,
   serviceTypes
-=======
-  serviceTypes,
->>>>>>> 7a46669b
 } from '../foundation.js';
 import { fcdaDesc } from '../tDataSet/getFcdaInstDesc.js';
 
@@ -266,426 +260,6 @@
   );
 }
 
-<<<<<<< HEAD
-/**
- * Return Val elements within an LGOS/LSVS instance for a particular IED and control block type.
- * @param ied - IED SCL element.
- * @param cbTagName - Either GSEControl or (defaults to) SampledValueControl.
- * @returns an Element array of Val SCL elements within an LGOS/LSVS node.
- */
-function getSupervisionCbRefs(ied: Element, cbTagName: string): Element[] {
-  const supervisionType = cbTagName === 'GSEControl' ? 'LGOS' : 'LSVS';
-  const supervisionName = supervisionType === 'LGOS' ? 'GoCBRef' : 'SvCBRef';
-  const selectorString = `LN[lnClass="${supervisionType}"]>DOI[name="${supervisionName}"]>DAI[name="setSrcRef"]>Val,LN0[lnClass="${supervisionType}"]>DOI[name="${supervisionName}"]>DAI[name="setSrcRef"]>Val`;
-  return Array.from(ied.querySelectorAll(selectorString));
-}
-
-// Internal API in scl-lib
-
-/**
- * Creates a string pointer to the control block element.
- *
- * @param controlBlock The GOOSE or SMV message element
- * @returns null if the control block is undefined or a string pointer to the control block element
- */
-function controlBlockReference(
-  controlBlock: Element | undefined
-): string | null {
-  if (!controlBlock) return null;
-  const anyLn = controlBlock.closest('LN,LN0');
-  const prefix = anyLn?.getAttribute('prefix') ?? '';
-  const lnClass = anyLn?.getAttribute('lnClass');
-  const lnInst = anyLn?.getAttribute('inst') ?? '';
-  const ldInst = controlBlock.closest('LDevice')?.getAttribute('inst');
-  const iedName = controlBlock.closest('IED')?.getAttribute('name');
-  const cbName = controlBlock.getAttribute('name');
-  if (!cbName && !iedName && !ldInst && !lnClass) return null;
-  return `${iedName}${ldInst}/${prefix}${lnClass}${lnInst}.${cbName}`;
-}
-
-/**
- * Counts the number of LN instances with proper supervision for the given control block set up.
- *
- * @param subscriberIED - The subscriber IED.
- * @param controlBlock - The GOOSE or SMV message element.
- * @returns The number of LN instances with a supervision set up.
- */
-function instantiatedSupervisionsCount(
-  subscriberIED: Element,
-  controlBlock: Element
-): number {
-  const instantiatedValues = getSupervisionCbRefs(
-    subscriberIED,
-    controlBlock.tagName
-  ).filter(val => val.textContent !== '');
-  return instantiatedValues.length;
-}
-
-/**
- * Counts the max number of LN instances with supervision allowed for
- * the given control block's type of message.
- *
- * @param subscriberIED The subscriber IED
- * @param controlBlock The GOOSE or SMV message element
- * @returns The max number of LN instances with supervision allowed
- */
-function maxSupervisions(
-  subscriberIED: Element,
-  controlBlock: Element
-): number {
-  const maxAttr = controlBlock.tagName === 'GSEControl' ? 'maxGo' : 'maxSv';
-  const maxValues = parseInt(
-    subscriberIED
-      .querySelector('Services>SupSubscription')
-      ?.getAttribute(maxAttr) ?? '0',
-    10
-  );
-  return Number.isNaN(maxValues) ? 0 : maxValues;
-}
-
-/**
- * Checks if the given combination of GOOSE/SMV message and subscriber IED
- * allows for subscription supervision.
- * @param controlBlock The GOOSE or SMV message element
- * @param subscriberIED The subscriber IED
- * @param supervisionType LSVS or LGOS
- * @returns true if both controlBlock and subscriberIED meet the requirements for
- * setting up a supervision for the specified supervision type or false if they don't
- */
-function isSupervisionAllowed(
-  controlBlock: Element,
-  subscriberIED: Element,
-  supervisionType: string
-): boolean {
-  if (getSclSchemaVersion(subscriberIED.ownerDocument) === '2003') return false;
-  if (subscriberIED.querySelector(`LN[lnClass="${supervisionType}"]`) === null)
-    return false;
-  if (
-    getSupervisionCbRefs(subscriberIED, controlBlock.tagName).find(
-      val => val.textContent === controlBlockReference(controlBlock)
-    )
-  )
-    return false;
-  if (
-    maxSupervisions(subscriberIED, controlBlock) <=
-    instantiatedSupervisionsCount(subscriberIED, controlBlock)
-  )
-    return false;
-
-  return true;
-}
-
-/** Returns an new or existing LN instance available for supervision instantiation
- *
- * @param controlBlock The GOOSE or SMV message element
- * @param subscriberIED The subscriber IED
- * @returns The LN instance or null if no LN instance could be found or created
- */
-function findOrCreateAvailableLNInst(
-  controlBlock: Element,
-  subscriberIED: Element,
-  supervisionType: string
-): Element | null {
-  let availableLN = Array.from(
-    subscriberIED.querySelectorAll(`LN[lnClass="${supervisionType}"]`)
-  ).find(ln => {
-    const supervisionName = supervisionType === 'LGOS' ? 'GoCBRef' : 'SvCBRef';
-    return (
-      ln.querySelector(
-        `DOI[name="${supervisionName}"]>DAI[name="setSrcRef"]>Val`
-      ) === null ||
-      ln.querySelector(
-        `DOI[name="${supervisionName}"]>DAI[name="setSrcRef"]>Val`
-      )?.textContent === ''
-    );
-  });
-  if (!availableLN) {
-    availableLN = subscriberIED.ownerDocument.createElementNS(
-      SCL_NAMESPACE,
-      'LN'
-    );
-    const openScdTag = subscriberIED.ownerDocument.createElementNS(
-      SCL_NAMESPACE,
-      'Private'
-    );
-    openScdTag.setAttribute('type', 'OpenSCD.create');
-    availableLN.appendChild(openScdTag);
-    availableLN.setAttribute('lnClass', supervisionType);
-    const instantiatedSiblings = getSupervisionCbRefs(
-      subscriberIED,
-      controlBlock.tagName
-    )[0]?.closest('LN');
-
-    if (!instantiatedSiblings) return null;
-    availableLN.setAttribute(
-      'lnType',
-      instantiatedSiblings?.getAttribute('lnType') ?? ''
-    );
-  }
-
-  /* Before we return, we make sure that LN's inst is unique, non-empty
-  and also the minimum inst as the minimum of all available in the IED */
-  const inst = availableLN.getAttribute('inst') ?? '';
-  if (inst === '') {
-    const instNumber = minAvailableLogicalNodeInstance(
-      Array.from(
-        subscriberIED.querySelectorAll(`LN[lnClass="${supervisionType}"]`)
-      )
-    );
-    if (!instNumber) return null;
-    availableLN.setAttribute('inst', instNumber);
-  }
-  return availableLN;
-}
-
-/**
- * Searches for first instantiated LGOS/LSVS LN for presence of DOI>DAI[valKind=Conf/RO][valImport=true]
- * given a supervision type and if necessary then searches DataTypeTemplates for
- * DOType>DA[valKind=Conf/RO][valImport=true] to determine if modifications to supervision are allowed.
- * @param ied - SCL IED element.
- * @param supervisionType - either 'LGOS' or 'LSVS' supervision LN classes.
- * @returns boolean indicating if subscriptions are allowed.
- */
-function isSupervisionModificationAllowed(
-  ied: Element,
-  supervisionType: string
-): boolean {
-  const firstSupervisionLN = ied.querySelector(
-    `LN[lnClass="${supervisionType}"]`
-  );
-
-  // no supervision logical nodes => no new supervision possible
-  if (firstSupervisionLN === null) return false;
-
-  // check if allowed to modify based on first instance properties
-  const supervisionName = supervisionType === 'LGOS' ? 'GoCBRef' : 'SvCBRef';
-  const instValKind = firstSupervisionLN!
-    .querySelector(`DOI[name="${supervisionName}"]>DAI[name="setSrcRef"]`)
-    ?.getAttribute('valKind');
-  const instValImport = firstSupervisionLN!
-    .querySelector(`DOI[name="${supervisionName}"]>DAI[name="setSrcRef"]`)
-    ?.getAttribute('valImport');
-
-  if (
-    (instValKind === 'RO' || instValKind === 'Conf') &&
-    instValImport === 'true'
-  )
-    return true;
-
-  // check if allowed to modify based on DataTypeTemplates for first instance
-  const rootNode = firstSupervisionLN?.ownerDocument;
-  const lNodeType = firstSupervisionLN.getAttribute('lnType');
-  const lnClass = firstSupervisionLN.getAttribute('lnClass');
-  const dObj = rootNode.querySelector(
-    `DataTypeTemplates > LNodeType[id="${lNodeType}"][lnClass="${lnClass}"] > DO[name="${
-      lnClass === 'LGOS' ? 'GoCBRef' : 'SvCBRef'
-    }"]`
-  );
-  if (dObj) {
-    const dORef = dObj.getAttribute('type');
-    const daObj = rootNode.querySelector(
-      `DataTypeTemplates > DOType[id="${dORef}"] > DA[name="setSrcRef"]`
-    );
-    if (daObj) {
-      return (
-        (daObj.getAttribute('valKind') === 'Conf' ||
-          daObj.getAttribute('valKind') === 'RO') &&
-        daObj.getAttribute('valImport') === 'true'
-      );
-    }
-  }
-  // definition missing
-  return false;
-}
-
-/**
- * Returns an array with a single Insert Edit to create a new
- * supervision element for the given GOOSE/SMV message and subscriber IED.
- *
- * @param controlBlock The GOOSE or SMV message element
- * @param subscriberIED The subscriber IED
- * @returns an empty array if instantiation is not possible or an array with a single Create action
- */
-export function instantiateSubscriptionSupervision(
-  controlBlock: Element | undefined,
-  subscriberIED: Element | undefined
-): (Insert | Remove)[] {
-  const supervisionType =
-    controlBlock?.tagName === 'GSEControl' ? 'LGOS' : 'LSVS';
-  if (
-    !controlBlock ||
-    !subscriberIED ||
-    !isSupervisionAllowed(controlBlock, subscriberIED, supervisionType)
-  )
-    return [];
-  const availableLN = findOrCreateAvailableLNInst(
-    controlBlock,
-    subscriberIED,
-    supervisionType
-  );
-  if (
-    !availableLN ||
-    !isSupervisionModificationAllowed(subscriberIED, supervisionType)
-  )
-    return [];
-
-  const edits: (Insert | Remove)[] = [];
-  // If creating new LN element
-  if (!availableLN.parentElement) {
-    const parent = subscriberIED.querySelector(
-      `LN[lnClass="${supervisionType}"]`
-    )?.parentElement;
-    if (parent) {
-      // use Insert edit for supervision LN
-      edits.push({
-        parent,
-        node: availableLN,
-        reference:
-          parent!.querySelector(`LN[lnClass="${supervisionType}"]:last-child`)
-            ?.nextElementSibling ?? null
-      });
-    }
-  }
-
-  // Insert child elements
-  const supervisionName = supervisionType === 'LGOS' ? 'GoCBRef' : 'SvCBRef';
-
-  let doiElement = availableLN.querySelector(`DOI[name="${supervisionName}"]`);
-  if (!doiElement) {
-    doiElement = subscriberIED.ownerDocument.createElementNS(
-      SCL_NAMESPACE,
-      'DOI'
-    );
-    doiElement.setAttribute('name', supervisionName);
-    edits.push({
-      parent: availableLN!,
-      reference: null,
-      node: doiElement
-    });
-  }
-
-  let daiElement = doiElement.querySelector(`DAI[name="setSrcRef"]`);
-  if (!daiElement) {
-    daiElement = subscriberIED.ownerDocument.createElementNS(
-      SCL_NAMESPACE,
-      'DAI'
-    );
-    const srcValRef = subscriberIED.querySelector(
-      `LN[lnClass="${supervisionType}"]>DOI[name="${supervisionName}"]>DAI[name="setSrcRef"]`
-    );
-    daiElement.setAttribute('name', 'setSrcRef');
-
-    // transfer valKind and valImport from first supervision instance if present
-    if (srcValRef?.hasAttribute('valKind'))
-      daiElement.setAttribute('valKind', srcValRef.getAttribute('valKind')!);
-    if (srcValRef?.hasAttribute('valImport'))
-      daiElement.setAttribute(
-        'valImport',
-        srcValRef.getAttribute('valImport')!
-      );
-    edits.push({
-      parent: doiElement!,
-      reference: null,
-      node: daiElement
-    });
-  }
-
-  const valTextContent = controlBlockReference(controlBlock);
-  const valElement = daiElement.querySelector(`Val`);
-  let newValElement: Element;
-
-  if (valElement) {
-    // remove old element
-    edits.push({
-      node: valElement
-    });
-    newValElement = <Element>valElement.cloneNode(true);
-  } else {
-    newValElement = subscriberIED.ownerDocument.createElementNS(
-      SCL_NAMESPACE,
-      'Val'
-    );
-  }
-  newValElement.textContent = valTextContent;
-
-  // add new element
-  edits.push({
-    parent: daiElement!,
-    reference: null,
-    node: newValElement
-  });
-
-  return edits;
-}
-
-export function canRemoveSubscriptionSupervision(
-  subscribedExtRef: Element
-): boolean {
-  const [srcCBName, srcLDInst, srcLNClass, iedName, srcPrefix, srcLNInst] = [
-    'srcCBName',
-    'srcLDInst',
-    'srcLNClass',
-    'iedName',
-    'srcPrefix',
-    'srcLNInst'
-  ].map(attr => subscribedExtRef.getAttribute(attr));
-  return !Array.from(
-    subscribedExtRef.closest('IED')?.getElementsByTagName('ExtRef') ?? []
-  )
-    .filter(isPublic)
-    .some(
-      extRef =>
-        (extRef.getAttribute('srcCBName') ?? '') === (srcCBName ?? '') &&
-        (extRef.getAttribute('srcLDInst') ?? '') === (srcLDInst ?? '') &&
-        (extRef.getAttribute('srcLNClass') ?? '') === (srcLNClass ?? '') &&
-        (extRef.getAttribute('iedName') ?? '') === (iedName ?? '') &&
-        (extRef.getAttribute('srcPrefix') ?? '') === (srcPrefix ?? '') &&
-        (extRef.getAttribute('srcLNInst') ?? '') === (srcLNInst ?? '') &&
-        extRef !== subscribedExtRef
-    );
-}
-
-/**
- * Return an array with a single Remove action to delete the supervision element
- * for the given GOOSE/SMV message and subscriber IED.
- *
- * @param controlBlock The GOOSE or SMV message element
- * @param subscriberIED The subscriber IED
- * @returns an empty array if removing the supervision is not possible or an array
- * with a single Delete action that removes the LN if it was created in OpenSCD
- * or only the supervision structure DOI/DAI/Val if it was created by the user.
- */
-export function removeSubscriptionSupervision(
-  controlBlock: Element | undefined,
-  subscriberIED: Element | undefined
-): Remove[] {
-  if (!controlBlock || !subscriberIED) return [];
-  const valElement = getSupervisionCbRefs(
-    subscriberIED,
-    controlBlock.tagName
-  ).find(val => val.textContent === controlBlockReference(controlBlock));
-  if (!valElement) return [];
-  const lnElement = valElement.closest('LN0, LN');
-  if (!lnElement || !lnElement.parentElement) return [];
-  // Check if that one has been created by OpenSCD (private section exists)
-  const isOpenScdCreated = lnElement.querySelector(
-    'Private[type="OpenSCD.create"]'
-  );
-  return isOpenScdCreated
-    ? [
-        {
-          node: lnElement
-        }
-      ]
-    : [
-        {
-          node: valElement.closest('DOI')!
-        }
-      ];
-}
-
-=======
->>>>>>> 7a46669b
 export function getOrderedIeds(doc: XMLDocument): Element[] {
   return doc
     ? Array.from(doc.querySelectorAll(':root > IED')).sort((a, b) =>
