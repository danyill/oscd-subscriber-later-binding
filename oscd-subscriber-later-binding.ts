import {
  css,
  html,
  LitElement,
  nothing,
  PropertyValues,
  SVGTemplateResult,
  TemplateResult,
} from 'lit';
import { msg } from '@lit/localize';
import { property, query, state } from 'lit/decorators.js';
import { classMap } from 'lit/directives/class-map.js';
import { repeat } from 'lit/directives/repeat.js';

import '@material/mwc-fab';
import '@material/mwc-icon';
import '@material/mwc-icon-button-toggle';
import '@material/mwc-list';
import '@material/mwc-list/mwc-list-item';
import '@material/mwc-list/mwc-check-list-item';
import '@material/mwc-menu';
import '@material/mwc-textfield';

<<<<<<< HEAD
import { Edit, Insert, newEditEvent, Remove } from '@openscd/open-scd-core';
=======
import {
  Edit,
  EditEvent,
  Insert,
  isInsert,
  isRemove,
  isUpdate,
  newEditEvent,
  Remove,
} from '@openscd/open-scd-core';
>>>>>>> 76d274bb

import type { Icon } from '@material/mwc-icon';
import type { IconButtonToggle } from '@material/mwc-icon-button-toggle';
import type { List, SingleSelectedEvent } from '@material/mwc-list';
import type { ListItem } from '@material/mwc-list/mwc-list-item';
import type { ListItemBase } from '@material/mwc-list/mwc-list-item-base.js';
import type { Menu } from '@material/mwc-menu';
import type { TextField } from '@material/mwc-textfield';

import { identity } from './foundation/identities/identity.js';
import { selector } from './foundation/identities/selector.js';
import {
  canRemoveSubscriptionSupervision,
  checkEditionSpecificRequirements,
  fcdaSpecification,
  findControlBlock,
  findFCDA,
  getCbReference,
  getExistingSupervision,
  getExtRefElements,
  getFcdaElements,
  getExtRefControlBlockPath,
  getFcdaOrExtRefTitle,
  getOrderedIeds,
  getSubscribedExtRefElements,
  getUsedSupervisionInstances,
  inputRestriction,
  instantiateSubscriptionSupervision,
  isPartiallyConfigured,
  isSubscribed,
  removeSubscriptionSupervision,
  updateExtRefElement,
} from './foundation/subscription/subscription.js';
import {
  findFCDAs,
  getDescriptionAttribute,
  getNameAttribute,
} from './foundation/foundation.js';
import {
  gooseIcon,
  smvIcon,
  gooseActionIcon,
  smvActionIcon,
} from './foundation/icons.js';
import { getFcdaInstDesc } from './foundation/tDataSet/getFcdaInstDesc.js';

type controlTagType = 'SampledValueControl' | 'GSEControl';

type iconLookup = Record<controlTagType, SVGTemplateResult>;

type fcdaInfo = {
  spec: {
    cdc: string | null;
    bType: string | null;
  };
  desc: string[];
};

type extRefInfo = {
  spec: {
    cdc: string | null;
    bType: string | null;
  };
};

const iconControlLookup: iconLookup = {
  SampledValueControl: smvIcon,
  GSEControl: gooseIcon,
};

const serviceTypeLookup = {
  GSEControl: 'GOOSE',
  SampledValueControl: 'SMV',
};

type StoredConfiguration = {
  subscriberView: boolean;
  controlTag: controlTagType;
  hideSubscribed: boolean;
  hideNotSubscribed: boolean;
  hideDataObjects: boolean;
  hidePreconfiguredNotMatching: boolean;
  notAutoIncrement: boolean;
  notChangeSupervisionLNs: boolean;
  hideBound: boolean;
  hideNotBound: boolean;
  strictServiceTypes: boolean;
};

const storedProperties: string[] = [
  'subscriberView',
  'controlTag',
  'hideSubscribed',
  'hideNotSubscribed',
  'hideDataObjects',
  'hidePreconfiguredNotMatching',
  'notAutoIncrement',
  'notChangeSupervisionLNs',
  'hideBound',
  'hideNotBound',
  'strictServiceTypes',
];

function trimIdentityParent(idString: string): string {
  return idString
    .split('>')
    .filter(s => s !== '')
    .slice(1)
    .join(' > ');
}

function extRefPath(extRef: Element): string {
  const lN = extRef.closest('LN') ?? extRef.closest('LN0');
  const lDevice = lN!.closest('LDevice')!;

  const ldInst = lDevice.getAttribute('inst');
  const lnPrefix = lN!.getAttribute('prefix') ?? '';
  const lnClass = lN!.getAttribute('lnClass');
  const lnInst = lN!.getAttribute('inst');

  return [ldInst, '/', lnPrefix, lnClass, lnInst].filter(a => !!a).join(' ');
}

function getLnTitle(childElement: Element): string {
  if (!childElement) return 'Unknown';
  const lN = childElement.closest('LN') ?? childElement.closest('LN0');
  const lDevice = lN!.closest('LDevice')!;

  const ldInst = lDevice.getAttribute('inst');
  const lnPrefix = lN!.getAttribute('prefix') ?? '';
  const lnClass = lN!.getAttribute('lnClass');
  const lnInst = lN!.getAttribute('inst');

  return [ldInst, '/', lnPrefix, lnClass, lnInst]
    .filter(a => a !== null)
    .join(' ');
}

function getFilterRegex(searchText: string): RegExp {
  if (searchText === '') {
    return /.*/i;
  }
  const terms: string[] =
    searchText
      .replace(/[.+^${}()|[\]\\]/g, '\\$&')
      .trim()
      .match(/(?:[^\s"']+|['"][^'"]*["'])+/g) ?? [];

  const expandedTerms = terms.map(term =>
    term.replace(/\*/g, '.*').replace(/\?/g, '.{1}').replace(/"|'/g, '')
  );

  const regexString = expandedTerms.map(term => `(?=.*${term})`);

  return new RegExp(`${regexString.join('')}.*`, 'i');
}

function debounce(callback: any, delay = 100) {
  let timeout: any;

  return (...args: any) => {
    clearTimeout(timeout);
    timeout = setTimeout(() => {
      callback(...args);
    }, delay);
  };
}

export default class SubscriberLaterBinding extends LitElement {
  @property({ attribute: false })
  doc!: XMLDocument;

  @property() docName!: string;

  @property() editCount!: number;

  @property({ type: Boolean })
  controlTag!: controlTagType;

  // getters and setters are onelines and firstUpdated reads from
  //  localstorage and updates all the UI elements.
  // in the setter we change the state and write back to local storage.
  @property({ type: Boolean })
  subscriberView!: boolean;

  @property({ type: Boolean })
  hideSubscribed!: boolean;

  @property({ type: Boolean })
  hideNotSubscribed!: boolean;

  @property({ type: Boolean })
  hideDataObjects!: boolean;

  @property({ type: Boolean })
  hidePreconfiguredNotMatching!: boolean;

  @property({ type: Boolean })
  notAutoIncrement!: boolean;

  @property({ type: Boolean })
  notChangeSupervisionLNs!: boolean;

  @property({ type: Boolean })
  hideBound!: boolean;

  @property({ type: Boolean })
  hideNotBound!: boolean;

  @property({ type: Boolean })
  strictServiceTypes!: boolean;

  @property({ type: String })
  filterFcdaRegex: RegExp = /.*/i;

  @property({ type: String })
  filterExtRefPublisherRegex: RegExp = /.*/i;

  @property({ type: String })
  filterExtRefSubscriberRegex: RegExp = /.*/i;

  @query('#switchView')
  switchViewUI?: IconButtonToggle;

  @query('#switchControlType')
  switchControlTypeUI?: IconButtonToggle;

  @query('#filterFcdaMenu')
  filterMenuFcdaUI!: Menu;

  @query('#filterFcdaIcon')
  filterMenuFcdaButtonUI!: Icon;

  @query('#filterFcdaInput')
  filterFcdaInputUI?: TextField;

  @query('#filterExtRefPublisherInput')
  filterExtRefPublisherInputUI?: TextField;

  @query('#filterExtRefSubscriberInput')
  filterExtRefSubscriberInputUI?: TextField;

  @query('#filterExtRefMenuSubscriber')
  filterMenuExtRefSubscriberUI!: Menu;

  @query('#filterExtRefMenuPublisher')
  filterMenuExtRefPublisherUI!: Menu;

  @query('#filterExtRefSubscriberIcon')
  filterMenuExtRefSubscriberButtonUI!: Icon;

  @query('#filterExtRefPublisherIcon')
  filterMenuExtrefPublisherButtonUI!: Icon;

  @query('#listContainer')
  listContainerUI!: HTMLDivElement;

  @query('#settingsExtRefSubscriberMenu')
  settingsMenuExtRefSubscriberUI!: Menu;

  @query('#settingsExtRefPublisherMenu')
  settingsMenuExtRefPublisherUI!: Menu;

  @query('#settingsExtRefSubscriberIcon')
  settingsMenuExtRefSubscriberButtonUI!: Icon;

  @query('#settingsExtRefPublisherIcon')
  settingsMenuExtRefPublisherButtonUI!: Icon;

  @query('#fcdaList')
  fcdaListUI?: List;

  @query('#publisherExtRefList')
  extRefListPublisherUI?: List;

  @query('#publisherExtRefSection')
  publisherExtRefSectionUI?: HTMLElement;

  @query('#subscriberExtRefList')
  extRefListSubscriberUI?: List;

  @query('#subscriberExtRefList mwc-list-item[selected]')
  extRefListSubscriberSelectedUI?: ListItem;

  @query('#fcdaList mwc-list-item[selected]')
  fcdaListSelectedUI?: ListItem;

  @state()
  currentSelectedControlElement: Element | undefined;

  @state()
  currentSelectedFcdaElement: Element | undefined;

  @state()
  currentIedElement: Element | undefined;

  @state()
  currentSelectedExtRefElement: Element | undefined;

  private controlBlockFcdaInfo = new Map<string, number>();

  private fcdaInfo = new Map<string, fcdaInfo>();

  private extRefInfo = new Map<string, extRefInfo>();

  private supervisionData = new Map();

  constructor() {
    super();

    // before edit occurs
    window.addEventListener(
      'oscd-edit',
      event => this.updateCaching(event as EditEvent),
      { capture: true }
    );

    // after edit occurs
    window.addEventListener('oscd-edit', event =>
      this.updateCaching(event as EditEvent)
    );
  }

  protected updateCaching(event: EditEvent): void {
    // Infinity as 1 due to error type instantiation error
    // https://github.com/microsoft/TypeScript/issues/49280
    const flatEdits = [event.detail].flat(Infinity as 1);

    const handleExtRef = (extRef: Element) => {
      if (!isSubscribed(extRef)) return;
      this.extRefInfo.delete(`${identity(extRef)}`);

      const controlElement = findControlBlock(extRef);
      let fcdaElement;
      if (controlElement) fcdaElement = findFCDA(extRef, controlElement);
      if (controlElement && fcdaElement) {
        const controlBlockFcdaId = `${identity(controlElement)} ${identity(
          fcdaElement
        )}`;
        this.controlBlockFcdaInfo.delete(controlBlockFcdaId);
      }
    };

    const handleFCDA = (fcda: Element) => {
      this.fcdaInfo.delete(`${identity(fcda)}`);
    };

    const isSupervision = (element: Element) => {
      if (['LN', 'DOI', 'DAI', 'Val'].includes(element.tagName)) {
        return (
          (element.tagName === 'LN' &&
            ['LGOS', 'LSVS'].includes(element.getAttribute('lnClass') ?? '')) ||
          ['LGOS', 'LSVS'].includes(
            element.closest('LN')?.getAttribute('lnClass') ?? ''
          )
        );
      }
      return false;
    };

    const handleSupervision = (supElement: Element) => {
      let supLn: Element | null;
      if (supElement.tagName === 'LN') {
        supLn = supElement;
      } else {
        supLn = supElement.closest('LN');
      }
      // always remove supervision data and allow it to be re-built as required
      if (supLn) this.updateSupervision(supLn, true);
    };

    flatEdits.forEach(edit => {
      let element: Element | undefined;
      if (isUpdate(edit)) {
        element = edit.element;
      } else if (
        (isRemove(edit) || isInsert(edit)) &&
        edit.node.nodeType === Node.ELEMENT_NODE
      ) {
        element = edit.node as Element;
      }

      if (element) {
        if (element.tagName === 'ExtRef') handleExtRef(element);
        if (element.tagName === 'FCDA') handleFCDA(element);
        if (isSupervision(element)) handleSupervision(element);
      }
    });
  }

  protected storeSettings(): void {
    const storedConfiguration = {
      subscriberView: this.subscriberView,
      controlTag: this.switchControlTypeUI!.on
        ? 'GSEControl'
        : 'SampledValueControl',
      hideSubscribed: this.hideSubscribed,
      hideNotSubscribed: this.hideNotSubscribed,
      hideDataObjects: this.hideDataObjects,
      hidePreconfiguredNotMatching: this.hidePreconfiguredNotMatching,
      notAutoIncrement: this.notAutoIncrement,
      notChangeSupervisionLNs: this.notChangeSupervisionLNs,
      hideBound: this.hideBound,
      hideNotBound: this.hideNotBound,
      strictServiceTypes: this.strictServiceTypes,
    };

    localStorage.setItem(
      'oscd-subscriber-later-binding',
      JSON.stringify(storedConfiguration)
    );
  }

  protected restoreSettings(): void {
    const storedSettings = localStorage.getItem(
      'oscd-subscriber-later-binding'
    );
    const storedConfiguration: StoredConfiguration = storedSettings
      ? JSON.parse(storedSettings)
      : undefined;

    this.subscriberView = storedConfiguration?.subscriberView ?? false;
    this.controlTag = storedConfiguration?.controlTag ?? 'GSEControl';

    this.hideSubscribed = storedConfiguration?.hideSubscribed || false;
    this.hideNotSubscribed = storedConfiguration?.hideNotSubscribed || false;

    this.hideDataObjects = storedConfiguration?.hideDataObjects || false;
    this.hidePreconfiguredNotMatching =
      storedConfiguration?.hidePreconfiguredNotMatching || false;

    this.notAutoIncrement = storedConfiguration?.notAutoIncrement ?? false;
    this.notChangeSupervisionLNs =
      storedConfiguration?.notChangeSupervisionLNs ?? false;

    this.hideBound = storedConfiguration?.hideBound ?? false;
    this.hideNotBound = storedConfiguration?.hideNotBound ?? false;
    this.strictServiceTypes = storedConfiguration?.strictServiceTypes ?? false;
  }

  private getControlElements(controlTag: controlTagType): Element[] {
    if (this.doc) {
      return Array.from(
        this.doc.querySelectorAll(`LN0 > ${controlTag}`)
      ).filter(
        control =>
          !this.subscriberView ||
          !this.currentSelectedExtRefElement ||
          control.closest('IED') !==
            this.currentSelectedExtRefElement?.closest('IED')
      );
    }
    return [];
  }

  private getExtRefCount(
    fcdaElement: Element,
    controlElement: Element
  ): number {
    const controlBlockFcdaId = `${identity(controlElement)} ${identity(
      fcdaElement
    )}`;
    if (!this.controlBlockFcdaInfo.has(controlBlockFcdaId)) {
      const extRefCount = getSubscribedExtRefElements(
        <Element>this.doc.getRootNode(),
        this.controlTag,
        fcdaElement,
        controlElement!,
        true // TODO: do we need this?
      ).length;
      this.controlBlockFcdaInfo.set(controlBlockFcdaId, extRefCount);
      // this.controlBlockFcdaInfo = new Map(this.controlBlockFcdaInfo);
    }
    return this.controlBlockFcdaInfo.get(controlBlockFcdaId)!;
  }

  // This does the initial build of the ExtRef count is and is targeting
  // high performance on large files
  private buildExtRefCount(): void {
    if (!this.doc) return;

    const dsToCb = new Map();
    // get only the FCDAs relevant to the current view
    const fcdaData = new Map();
    const fcdaCompare = new Map();
    Array.from(this.doc.querySelectorAll(`LN0 > ${this.controlTag}`)).forEach(
      cb => {
        const isReferencedDs = cb.parentElement!.querySelector(
          `DataSet[name="${cb.getAttribute('datSet')}"]`
        );

        if (isReferencedDs) {
          dsToCb.set(identity(isReferencedDs), cb);
        }
      }
    );

    this.doc
      .querySelectorAll(
        `:root > IED > AccessPoint > Server > LDevice > LN > DataSet, 
         :root > IED > AccessPoint > Server > LDevice > LN0 > DataSet`
      )
      .forEach(dataSet => {
        if (dsToCb.has(identity(dataSet))) {
          const thisCb = dsToCb.get(identity(dataSet));
          dataSet.querySelectorAll('FCDA').forEach(fcda => {
            const key = `${identity(thisCb)} ${identity(fcda)}`;
            fcdaData.set(fcda, {
              key,
              cb: dsToCb.get(identity(dataSet)),
            });
            this.controlBlockFcdaInfo.set(key, 0);
            const iedName = fcda.closest('IED')!.getAttribute('name');
            const fcdaMatcher = `${iedName} ${[
              'ldInst',
              'prefix',
              'lnClass',
              'lnInst',
              'doName',
              'daName',
            ]
              .map(attr => fcda.getAttribute(attr))
              .join(' ')}`;
            fcdaCompare.set(fcdaMatcher, fcda);
          });
        }
      });

    // get all document extrefs
    const extRefs = Array.from(
      this.doc.querySelectorAll(
        `:root > IED > AccessPoint > Server > LDevice > LN > Inputs > ExtRef, 
         :root > IED > AccessPoint > Server > LDevice > LN0 > Inputs > ExtRef`
      )
    ).filter(extRef => isSubscribed(extRef) && extRef.hasAttribute('intAddr'));

    // match the extrefs
    extRefs.forEach(extRef => {
      const extRefMatcher = [
        'iedName',
        'ldInst',
        'prefix',
        'lnClass',
        'lnInst',
        'doName',
        'daName',
      ]
        .map(attr => extRef.getAttribute(attr))
        .join(' ');
      if (fcdaCompare.has(extRefMatcher)) {
        const fcda = fcdaCompare.get(extRefMatcher);
        const { key, cb } = fcdaData.get(fcda);
        if (checkEditionSpecificRequirements(this.controlTag, cb, extRef)) {
          const currentCountValue = this.controlBlockFcdaInfo.get(key)!;
          this.controlBlockFcdaInfo.set(key, currentCountValue + 1);
        }
      }
    });
  }

  private getFcdaInfo(fcdaElement: Element): fcdaInfo {
    const id = `${identity(fcdaElement)}`;
    if (!this.fcdaInfo.has(id)) {
      const spec = fcdaSpecification(fcdaElement);
      const desc = getFcdaInstDesc(fcdaElement, true);
      this.fcdaInfo.set(id, { spec, desc });
    }
    return this.fcdaInfo.get(id)!;
  }

  private getExtRefInfo(extRefElement: Element): extRefInfo {
    const id = `${identity(extRefElement)}`;
    if (!this.extRefInfo.has(id)) {
      const spec = inputRestriction(extRefElement);
      this.extRefInfo.set(id, { spec });
    }
    return this.extRefInfo.get(id)!;
  }

  private getExtRefSubscriberSearchString(extRef: Element): string {
    const ied = extRef.closest('IED')!;
    const subscribed = isSubscribed(extRef);

    const [iedDesc, iedType, iedMfg] = ['desc', 'type', 'manufacturer'].map(
      attr => ied.getAttribute(attr)
    );
    const iedInfo = [iedDesc, iedMfg, iedType].filter(val => !!val).join(' - ');

    let subscriberFCDA;
    let extRefPathValue;
    let fcdaDesc;

    if (subscribed) {
      subscriberFCDA = findFCDAs(extRef).find(x => x !== undefined);
      extRefPathValue = `${extRef.getAttribute(
        'iedName'
      )} ${getFcdaOrExtRefTitle(extRef)}`;
      fcdaDesc = subscriberFCDA
        ? this.getFcdaInfo(subscriberFCDA).desc.join('>')
        : null;
    }

    const extRefCBPath = getExtRefControlBlockPath(extRef);

    return `${iedInfo} ${identity(extRef)} ${identity(
      this.getCachedSupervision(extRef) ?? null
    )} ${getDescriptionAttribute(extRef)} ${identity(
      subscriberFCDA ?? null
    )} ${fcdaDesc} ${extRefPathValue} ${extRefCBPath}`;
  }

  private getFcdaSearchString(control: Element, fcda: Element): string {
    return `${identity(control)} ${getDescriptionAttribute(control)} ${identity(
      fcda
    )} ${getFcdaOrExtRefTitle(fcda)} ${this.getFcdaInfo(fcda).desc.join(' ')}`;
  }

  protected resetCaching(): void {
    // reset caching
    this.controlBlockFcdaInfo = new Map();
    this.fcdaInfo = new Map();
    this.extRefInfo = new Map();

    // reset supervision cache
    this.reCreateSupervisionCache();
  }

  resetSearchFields(): void {
    if (this.filterExtRefPublisherInputUI) {
      this.filterExtRefPublisherInputUI.value = '';
      this.filterExtRefPublisherRegex = /.*/i;
    }

    if (this.filterExtRefSubscriberInputUI) {
      this.filterExtRefSubscriberInputUI.value = '';
      this.filterExtRefSubscriberRegex = /.*/i;
    }

    if (this.filterFcdaInputUI) this.filterFcdaInputUI.value = '';
    this.filterFcdaRegex = /.*/i;
  }

  protected updated(changedProperties: PropertyValues): void {
    super.updated(changedProperties);

    // When a new document is loaded or we do a subscription/we will reset the Map to clear old entries.
    // TODO: Be able to detect the same document loaded twice, currently lack a way to check for this
    // https://github.com/openscd/open-scd-core/issues/92
    if (changedProperties.has('docName')) {
      this.resetSearchFields();

      this.currentSelectedControlElement = undefined;
      this.currentSelectedFcdaElement = undefined;
      this.currentSelectedExtRefElement = undefined;

      this.resetCaching();

      // deselect in UI
      if (this.extRefListSubscriberSelectedUI) {
        this.extRefListSubscriberSelectedUI.selected = false;
        this.extRefListSubscriberSelectedUI.activated = false;
      }

      if (this.fcdaListSelectedUI) {
        this.fcdaListSelectedUI.selected = false;
        this.fcdaListSelectedUI.activated = false;
      }
    }

    if (changedProperties.has('subscriberView')) {
      // re-attach anchors
      this.updateView();
    }

    const settingsUpdateRequired = Array.from(changedProperties.keys()).some(
      r => storedProperties.includes(r.toString())
    );
    if (settingsUpdateRequired) this.storeSettings();
  }

  /**
   * Unsubscribing means removing a list of attributes from the ExtRef Element.
   *
   * @param extRef - The Ext Ref Element to clean from attributes.
   */
  private unsubscribe(extRef: Element): void {
    const editActions: Edit[] = [];

    editActions.push({
      element: extRef,
      attributes: {
        intAddr: extRef.getAttribute('intAddr'),
        desc: extRef.getAttribute('desc'),
        iedName: null,
        ldInst: null,
        prefix: null,
        lnClass: null,
        lnInst: null,
        doName: null,
        daName: null,
        serviceType: extRef.getAttribute('serviceType'),
        srcLDInst: null,
        srcPrefix: null,
        srcLNClass: null,
        srcLNInst: null,
        srcCBName: null,
      },
    });

    let controlBlockElement;

    if (this.subscriberView) {
      controlBlockElement = findControlBlock(extRef);
    } else {
      controlBlockElement = this.currentSelectedControlElement;
    }

    if (
      !this.notChangeSupervisionLNs &&
      canRemoveSubscriptionSupervision(extRef) &&
      controlBlockElement
    ) {
      const subscriberIed = extRef.closest('IED')!;
      editActions.push(
        ...removeSubscriptionSupervision(controlBlockElement, subscriberIed)
      );
    }

    this.dispatchEvent(newEditEvent(editActions));
  }

  /**
   * Subscribing means copying a list of attributes from the FCDA Element (and others) to the ExtRef Element.
   *
   * @param extRef - The ExtRef Element to add the attributes to.
   */
  private subscribe(
    extRef: Element,
    controlElement: Element,
    fcdaElement: Element
  ): void {
    const updateEdit = updateExtRefElement(extRef, controlElement, fcdaElement);

<<<<<<< HEAD
    const subscriberIed = extRef.closest('IED')!;

=======
>>>>>>> 76d274bb
    let supervisionActions: (Insert | Remove)[] = [];

    if (!this.notChangeSupervisionLNs) {
      const subscriberIed = extRef.closest('IED')!;
      supervisionActions = instantiateSubscriptionSupervision(
        controlElement,
        subscriberIed
      );
    }

    this.dispatchEvent(newEditEvent([updateEdit, ...supervisionActions]));
  }

  public getSubscribedExtRefElements(): Element[] {
    return getSubscribedExtRefElements(
      <Element>this.doc.getRootNode(),
      this.controlTag,
      this.currentSelectedFcdaElement,
      this.currentSelectedControlElement,
      true
    );
  }

  private isExtRefViewable(extRefElement: Element): boolean {
    return (
      extRefElement.hasAttribute('intAddr') &&
      ((!this.strictServiceTypes &&
        !extRefElement.hasAttribute('serviceType') &&
        !extRefElement.hasAttribute('pServT')) ||
        extRefElement.getAttribute('serviceType') ===
          serviceTypeLookup[this.controlTag] ||
        extRefElement.getAttribute('pServT') ===
          serviceTypeLookup[this.controlTag])
    );
  }

  public getAvailableExtRefElements(): Element[] {
    return getExtRefElements(
      <Element>this.doc.getRootNode(),
      this.currentSelectedFcdaElement,
      true
    ).filter(
      extRefElement =>
        (!isSubscribed(extRefElement) ||
          !findFCDAs(extRefElement).find(x => x !== undefined)) &&
        this.isExtRefViewable(extRefElement)
    );
  }

  private updateSupervision(supLn: Element, remove: boolean = false) {
    // supervision could be removed leaving no information in the document
    // if via an event
    if (!supLn.closest('IED')) return;

    const supervisionType =
      serviceTypeLookup[this.controlTag] === 'GOOSE' ? 'LGOS' : 'LSVS';
    const refSelector =
      supervisionType === 'LGOS'
        ? 'DOI[name="GoCBRef"]'
        : 'DOI[name="SvCBRef"]';

    const cbRef = supLn!.querySelector(
      `${refSelector}>DAI[name="setSrcRef"]>Val`
    );

    const iedName = supLn.closest('IED')!.getAttribute('name');
    if (cbRef && !remove)
      this.supervisionData.set(`${iedName} ${cbRef.textContent}`, supLn);
    if (cbRef && remove)
      this.supervisionData.delete(`${iedName} ${cbRef.textContent}`);
  }

  private reCreateSupervisionCache() {
    this.supervisionData = new Map();

    getUsedSupervisionInstances(
      this.doc,
      serviceTypeLookup[this.controlTag]
    ).forEach(supervisionLN => this.updateSupervision(supervisionLN));
  }

  // eslint-disable-next-line class-methods-use-this
  private getExtRefElementsByIED(ied: Element): Element[] {
    return Array.from(
      ied.querySelectorAll(
        `:scope > AccessPoint > Server > LDevice > LN > Inputs > ExtRef,
         :scope > AccessPoint > Server > LDevice > LN0 > Inputs > ExtRef`
      )
    ).filter(extRefElement => this.isExtRefViewable(extRefElement));
  }

  private getCachedSupervision(extRefElement: Element): Element | undefined {
    const iedName = extRefElement.closest('IED')!.getAttribute('name');
    const cbRefKey = getCbReference(extRefElement);
    return this.supervisionData.get(`${iedName} ${cbRefKey}`);
  }

  private updateView(): void {
    if (this.subscriberView) {
      this.filterMenuExtRefSubscriberUI.anchor = <HTMLElement>(
        this.filterMenuExtRefSubscriberButtonUI
      );

      this.filterMenuExtRefSubscriberUI.addEventListener('closed', () => {
        this.hideBound = !(<Set<number>>(
          this.filterMenuExtRefSubscriberUI.index
        )).has(0);
        this.hideNotBound = !(<Set<number>>(
          this.filterMenuExtRefSubscriberUI.index
        )).has(1);
        this.strictServiceTypes = !(<Set<number>>(
          this.filterMenuExtRefSubscriberUI.index
        )).has(2);
      });

      this.settingsMenuExtRefSubscriberUI.anchor = <HTMLElement>(
        this.settingsMenuExtRefSubscriberButtonUI
      );

      this.settingsMenuExtRefSubscriberUI.addEventListener('closed', () => {
        this.notAutoIncrement = !(<Set<number>>(
          this.settingsMenuExtRefSubscriberUI.index
        )).has(0);
        this.notChangeSupervisionLNs = !(<Set<number>>(
          this.settingsMenuExtRefSubscriberUI.index
        )).has(1);
      });
    } else {
      this.filterMenuExtRefPublisherUI.anchor = <HTMLElement>(
        this.filterMenuExtrefPublisherButtonUI
      );

      this.filterMenuExtRefPublisherUI.addEventListener('closed', () => {
        this.strictServiceTypes = !(<Set<number>>(
          this.filterMenuExtRefPublisherUI.index
        )).has(0);
        this.hidePreconfiguredNotMatching = !(<Set<number>>(
          this.filterMenuExtRefPublisherUI.index
        )).has(1);
      });

      this.settingsMenuExtRefPublisherUI.anchor = <HTMLElement>(
        this.settingsMenuExtRefPublisherButtonUI
      );

      this.settingsMenuExtRefPublisherUI.addEventListener('closed', () => {
        this.notChangeSupervisionLNs = !(<Set<number>>(
          this.settingsMenuExtRefPublisherUI.index
        )).has(0);
      });
    }
  }

  connectedCallback(): void {
    super.connectedCallback();
    this.restoreSettings();
  }

  protected async firstUpdated(): Promise<void> {
    this.filterMenuFcdaUI.anchor = <HTMLElement>this.filterMenuFcdaButtonUI;

    this.filterMenuFcdaUI.addEventListener('closed', () => {
      this.hideSubscribed = !(<Set<number>>this.filterMenuFcdaUI.index).has(0);
      this.hideNotSubscribed = !(<Set<number>>this.filterMenuFcdaUI.index).has(
        1
      );
      this.hideDataObjects = !(<Set<number>>this.filterMenuFcdaUI.index).has(2);
      if (this.subscriberView)
        this.hidePreconfiguredNotMatching = !(<Set<number>>(
          this.filterMenuFcdaUI.index
        )).has(3);
    });

    this.updateView();
  }

  // eslint-disable-next-line class-methods-use-this
  private renderSubscribedExtRefElement(
    extRefElement: Element
  ): TemplateResult {
    const supervisionNode = getExistingSupervision(extRefElement);
    const { spec } = this.getExtRefInfo(extRefElement);
    const desc = getDescriptionAttribute(extRefElement);
    const iedName = extRefElement.closest('IED')!.getAttribute('name');

    return html`<mwc-list-item
      graphic="large"
      ?hasMeta=${supervisionNode !== null}
      ?twoline=${desc || supervisionNode}
      class="extref"
      data-extref="${identity(extRefElement)}"
      title="${spec.cdc && spec.bType
        ? `CDC: ${spec.cdc ?? '?'}\nBasic Type: ${spec.bType ?? '?'}`
        : ''}"
    >
      <span
        >${iedName} > ${extRefPath(extRefElement)}:
        ${extRefElement.getAttribute('intAddr')}
      </span>
      <span slot="secondary"
        >${desc}${supervisionNode !== null
          ? ` (${trimIdentityParent(`${identity(supervisionNode)}`)})`
          : ''}</span
      >
      <mwc-icon slot="graphic">link</mwc-icon>
      ${supervisionNode !== null
        ? html`<mwc-icon title="${identity(supervisionNode)}" slot="meta"
            >monitor_heart</mwc-icon
          >`
        : nothing}
    </mwc-list-item>`;
  }

  /**
   * Check data consistency of source `FCDA` and sink `ExtRef` based on
   * `ExtRef`'s `pLN`, `pDO`, `pDA` and `pServT` attributes.
   * Consistent means `CDC` and `bType` of both ExtRef and FCDA is equal.
   * In case
   *  - `pLN`, `pDO`, `pDA` or `pServT` attributes are not present, allow subscribing
   *  - no CDC or bType can be extracted, do not allow subscribing
   *
   * @param extRef - The `ExtRef` Element to check against
   * @param fcdaElement - The SCL `FCDA` element within the DataSet
   * @param controlElement - The control element associated with the `FCDA` `DataSet`
   */
  nonMatchingExtRefElement(
    extRef: Element | undefined,
    fcdaElement: Element | undefined,
    controlElement: Element | undefined
  ): boolean {
    if (!extRef) return false;
    // Vendor does not provide data for the check
    if (
      !extRef.hasAttribute('pLN') ||
      !extRef.hasAttribute('pDO') ||
      !extRef.hasAttribute('pDA') ||
      !extRef.hasAttribute('pServT')
    )
      return false;

    // Not ready for any kind of subscription
    if (!fcdaElement) return true;

    const fcda = this.getFcdaInfo(fcdaElement).spec;
    const input = this.getExtRefInfo(extRef).spec;

    if (fcda.cdc === null && input.cdc === null) return true;
    if (fcda.bType === null && input.bType === null) return true;
    if (
      serviceTypeLookup[
        <'GSEControl' | 'SampledValueControl'>controlElement!.tagName
      ] !== extRef.getAttribute('pServT')
    )
      return true;

    return fcda.cdc !== input.cdc || fcda.bType !== input.bType;
  }

  private isFcdaDisabled(
    fcdaElement: Element,
    controlElement: Element,
    withFilter: boolean = false
  ): boolean {
    // If daName is missing, we have an FCDO which is not currently supported
    // TODO: Remove this and actually support FCDOs
    const isFcdo = !fcdaElement.getAttribute('daName');
    const isPreconfiguredNotMatching =
      this.subscriberView &&
      this.nonMatchingExtRefElement(
        this.currentSelectedExtRefElement,
        fcdaElement,
        controlElement
      );

    const disabledFcdo =
      (isFcdo && !withFilter) || (withFilter && isFcdo && this.hideDataObjects);

    const disablePreconfigured =
      (isPreconfiguredNotMatching && !withFilter) ||
      (withFilter &&
        isPreconfiguredNotMatching &&
        this.hidePreconfiguredNotMatching);

    return disabledFcdo || disablePreconfigured;
  }

  renderFCDA(controlElement: Element, fcdaElement: Element): TemplateResult {
    const fcdaCount = this.getExtRefCount(fcdaElement, controlElement);

    const isDisabled = this.isFcdaDisabled(fcdaElement, controlElement);

    const filterClasses = {
      'show-subscribed': fcdaCount !== 0,
      'show-not-subscribed': fcdaCount === 0,
      'show-data-objects': !fcdaElement.getAttribute('daName'),
      'show-pxx-mismatch':
        this.subscriberView &&
        this.nonMatchingExtRefElement(
          this.currentSelectedExtRefElement,
          fcdaElement,
          controlElement
        ),
    };

    const { spec, desc } = this.getFcdaInfo(fcdaElement);
    const fcdaDesc = desc.join(' > ');

    return html`<mwc-list-item
      graphic="large"
      ?hasMeta=${fcdaCount !== 0}
      ?disabled=${isDisabled}
      ?twoline=${fcdaDesc !== ''}
      class="fcda ${classMap(filterClasses)}"
      data-control="${identity(controlElement)}"
      data-fcda="${identity(fcdaElement)}"
      title="CDC: ${spec.cdc ?? '?'}
Basic Type: ${spec.bType}"
    >
      <span>${getFcdaOrExtRefTitle(fcdaElement)} </span>
      <span slot="secondary"> ${fcdaDesc}</span>
      <mwc-icon slot="graphic">subdirectory_arrow_right</mwc-icon>
      ${fcdaCount !== 0 ? html`<span slot="meta">${fcdaCount}</span>` : nothing}
    </mwc-list-item>`;
  }

  renderFCDAListTitle(): TemplateResult {
    const menuClasses = {
      'filter-off':
        this.hideSubscribed ||
        this.hideNotSubscribed ||
        this.hideDataObjects ||
        (this.hidePreconfiguredNotMatching && this.subscriberView),
    };
    return html`
      <h1>
        ${this.renderControlTypeSelector()}
        ${this.controlTag === 'SampledValueControl'
          ? msg('Publisher Sampled Value Messages')
          : msg('Publisher GOOSE Messages')}
        <mwc-icon-button
          id="filterFcdaIcon"
          class="${classMap(menuClasses)}"
          icon="filter_list"
          @click=${() => {
            if (!this.filterMenuFcdaUI.open) this.filterMenuFcdaUI.show();
          }}
        ></mwc-icon-button>
        <mwc-menu
          id="filterFcdaMenu"
          multi
          corner="BOTTOM_RIGHT"
          menuCorner="END"
        >
          <mwc-check-list-item
            class="filter-subscribed"
            left
            ?selected=${!this.hideSubscribed}
          >
            <span>${msg('Subscribed')}</span>
          </mwc-check-list-item>
          <mwc-check-list-item
            class="filter-not-subscribed"
            left
            ?selected=${!this.hideNotSubscribed}
          >
            <span>${msg('Not Subscribed')}</span>
          </mwc-check-list-item>
          <mwc-check-list-item
            class="filter-data-objects"
            left
            ?selected=${!this.hideDataObjects}
          >
            <span>${msg('Data Objects')}</span>
          </mwc-check-list-item>
          ${this.subscriberView
            ? html`<mwc-check-list-item
                class="filter-preconfigured"
                left
                ?selected=${!this.hidePreconfiguredNotMatching}
              >
                <span
                  >${msg('Non-Matching Preconfigured')}</span
                ></mwc-check-list-item
              >`
            : nothing}
        </mwc-menu>
      </h1>
    `;
  }

  renderControlList(controlElements: Element[]): TemplateResult {
    const filteredListClasses = {
      'show-subscribed': !this.hideSubscribed,
      'show-not-subscribed': !this.hideNotSubscribed,
      'show-pxx-mismatch': !this.hidePreconfiguredNotMatching,
      'show-data-objects': !this.hideDataObjects,
    };

    return html`<div class="searchField">
        <abbr title="${msg('Search')}"
          ><mwc-textfield
            id="filterFcdaInput"
            iconTrailing="search"
            outlined
            @input=${debounce(() => {
              this.filterFcdaRegex = getFilterRegex(
                this.filterFcdaInputUI!.value
              );
            })}
          ></mwc-textfield
        ></abbr>
      </div>
      <mwc-list
        id="fcdaList"
        ?activatable=${!this.subscriberView}
        class="main-list ${classMap(filteredListClasses)}"
        @selected="${async (ev: SingleSelectedEvent) => {
          const selectedListItem = (<ListItemBase>(
            (<unknown>(<List>ev.target).selected)
          ))!;
          if (!selectedListItem) return;

          const { control, fcda } = (<ListItem>selectedListItem).dataset;
          this.currentSelectedControlElement = this.doc.querySelector(
            selector(this.controlTag, control!)
          )!;
          this.currentSelectedFcdaElement = this.doc.querySelector(
            selector('FCDA', fcda!)
          )!;

          // only continue if conditions for subscription met
          if (
            !(
              this.subscriberView &&
              this.currentSelectedControlElement &&
              this.currentSelectedFcdaElement &&
              this.currentSelectedExtRefElement
            )
          ) {
            // in the subscriber view if an FCDA is selected, deactivate it
            // so that when it is re-selected it will trigger an event
            if (this.subscriberView) {
              selectedListItem.selected = false;
              selectedListItem.activated = false;
            }

            // conditions for a subscription have not been met
            return;
          }

          this.subscribe(
            this.currentSelectedExtRefElement,
            this.currentSelectedControlElement,
            this.currentSelectedFcdaElement
          );

          this.currentSelectedExtRefElement = undefined;

          // if incrementing, click on next ExtRef list item if not subscribed
          if (this.extRefListSubscriberSelectedUI && !this.notAutoIncrement) {
            const nextActivatableItem = <ListItem>(
              this.extRefListSubscriberUI!.querySelector(
                'mwc-list-item[activated].extref ~ mwc-list-item.extref'
              )
            );

            if (nextActivatableItem) {
              const { extref } = (<ListItem>nextActivatableItem).dataset;
              const nextExtRef =
                this.doc.querySelector(
                  selector('ExtRef', extref ?? 'Unknown')
                ) ?? undefined;
              if (nextExtRef && !isSubscribed(nextExtRef)) {
                nextActivatableItem.click();
              } else {
                this.extRefListSubscriberSelectedUI.selected = false;
                this.extRefListSubscriberSelectedUI.activated = false;
              }
            } else {
              // next ExtRef is already bound, deselect
              this.extRefListSubscriberSelectedUI.selected = false;
              this.extRefListSubscriberSelectedUI.activated = false;
            }
          }

          // deselect ExtRef
          if (this.extRefListSubscriberSelectedUI && this.notAutoIncrement) {
            this.extRefListSubscriberSelectedUI.selected = false;
            this.extRefListSubscriberSelectedUI.activated = false;
          }

          // deselect FCDA
          selectedListItem!.selected = false;
          selectedListItem!.activated = false;

          // reset state
          this.currentSelectedControlElement = undefined;
          this.currentSelectedFcdaElement = undefined;
        }}"
      >
        ${repeat(
          controlElements.filter(controlElement => {
            const fcdaElements = getFcdaElements(controlElement);
            // if disabled (non-matching pXX or DOs) are filtered
            // then don't show them
            const onlyHasDisabledItems = fcdaElements.every(fcda =>
              this.isFcdaDisabled(fcda, controlElement, true)
            );
            const isWithinSearch =
              this.filterFcdaRegex &&
              fcdaElements.some(fcda =>
                this.filterFcdaRegex.test(
                  `${this.getFcdaSearchString(controlElement, fcda)}`
                )
              );
            return (
              isWithinSearch && fcdaElements.length && !onlyHasDisabledItems
            );
          }),
          i => identity(i),
          controlElement => {
            const fcdaElements = getFcdaElements(controlElement).filter(fcda =>
              this.filterFcdaRegex.test(
                `${this.getFcdaSearchString(controlElement, fcda)}`
              )
            );

            const someSubscribed = fcdaElements.some(
              fcda => this.getExtRefCount(fcda, controlElement) !== 0
            );
            const someNotSubscribed = fcdaElements.some(
              fcda => this.getExtRefCount(fcda, controlElement) === 0
            );

            const filterClasses = {
              'show-subscribed': someSubscribed,
              'show-not-subscribed': someNotSubscribed,
            };

            const iedName = controlElement.closest('IED')!.getAttribute('name');

            // TODO: Restore wizard editing functionality
            return html`<mwc-list-item
                noninteractive
                class="control ${classMap(filterClasses)}"
                graphic="icon"
                twoline
                hasMeta
              >
                <span>${iedName} > ${getNameAttribute(controlElement)} </span>
                <span slot="secondary"
                  >${getLnTitle(controlElement)}
                  ${getDescriptionAttribute(controlElement)
                    ? html` - ${getDescriptionAttribute(controlElement)}`
                    : nothing}</span
                >
                <mwc-icon slot="graphic"
                  >${iconControlLookup[this.controlTag]}</mwc-icon
                >
              </mwc-list-item>
              ${repeat(
                fcdaElements,
                i => `${identity(controlElement)} ${identity(i)}`,
                fcdaElement => this.renderFCDA(controlElement, fcdaElement)
              )}`;
          }
        )}
      </mwc-list>`;
  }

  private renderPublisherViewSubscribedExtRefs(): TemplateResult {
    const subscribedExtRefs = this.getSubscribedExtRefElements().filter(
      extRef => {
        const supervisionNode = getExistingSupervision(extRef);
        return this.filterExtRefPublisherRegex.test(
          `${identity(extRef)} ${getDescriptionAttribute(extRef)} ${identity(
            supervisionNode
          )}`
        );
      }
    );
    return html`
      <mwc-list-item noninteractive>
        <span>${msg('Subscribed')}</span>
      </mwc-list-item>
      <li divider role="separator"></li>
      ${subscribedExtRefs.length > 0
        ? html`${subscribedExtRefs.map(extRefElement =>
            this.renderSubscribedExtRefElement(extRefElement)
          )}`
        : html`<mwc-list-item graphic="large" noninteractive>
            ${msg('No subscribed inputs')}
          </mwc-list-item>`}
    `;
  }

  private renderPublisherViewAvailableExtRefs(): TemplateResult {
    const availableExtRefs = this.getAvailableExtRefElements().filter(extRef =>
      this.filterExtRefPublisherRegex.test(
        `${identity(extRef)} ${getDescriptionAttribute(extRef)}`
      )
    );
    return html`
      <mwc-list-item noninteractive>
        <span> ${msg('Available to subscribe')} </span>
      </mwc-list-item>
      <li divider role="separator"></li>
      ${availableExtRefs.length > 0
        ? html`${availableExtRefs.map(extRefElement => {
            const hasMissingMapping =
              isSubscribed(extRefElement) &&
              !findFCDAs(extRefElement).find(x => x !== undefined);
            const { spec } = this.getExtRefInfo(extRefElement);
            const desc = getDescriptionAttribute(extRefElement);
            const disabledExtRef = this.nonMatchingExtRefElement(
              extRefElement,
              this.currentSelectedFcdaElement,
              this.currentSelectedControlElement
            );
            const iedName = extRefElement.closest('IED')!.getAttribute('name');

            return html`<mwc-list-item
              graphic="large"
              ?disabled=${disabledExtRef}
              ?hasMeta=${isPartiallyConfigured(extRefElement) ||
              hasMissingMapping}
              ?twoline=${!!desc}
              class="extref ${disabledExtRef ? 'show-pxx-mismatch' : ''}"
              data-extref="${identity(extRefElement)}"
              title="${spec.cdc && spec.bType
                ? `CDC: ${spec.cdc ?? '?'}\nBasic Type: ${spec.bType ?? '?'}`
                : ''}"
            >
              <span>
                ${iedName} > ${extRefPath(extRefElement)}:
                ${extRefElement.getAttribute('intAddr')}
              </span>
              <span slot="secondary">${desc}</span>
              <mwc-icon slot="graphic">link_off</mwc-icon>
              ${isPartiallyConfigured(extRefElement)
                ? html`<mwc-icon
                    slot="meta"
                    class="invalid-mapping"
                    title="${msg('Invalid Mapping')}"
                    >error</mwc-icon
                  >`
                : nothing}
              ${hasMissingMapping
                ? html`<mwc-icon
                    class="missing-mapping"
                    title="${msg(
                      'The subscription is valid but the element is not present -- check that IED, control block and dataset are correct.'
                    )}"
                    slot="meta"
                    >warning</mwc-icon
                  >`
                : nothing}
            </mwc-list-item>`;
          })}`
        : html`<mwc-list-item graphic="large" noninteractive>
            ${msg('No available inputs to subscribe')}
          </mwc-list-item>`}
    `;
  }

  private renderPublisherViewExtRefListTitle(): TemplateResult {
    const menuClasses = {
      'filter-off':
        this.strictServiceTypes || this.hidePreconfiguredNotMatching,
    };

    return html`<h1>
      ${msg('Subscriber Inputs')}
      <mwc-menu
        id="filterExtRefMenuPublisher"
        multi
        class="filter-menu"
        corner="BOTTOM_RIGHT"
        menuCorner="END"
      >
        <mwc-check-list-item
          class="show-unspecified-service-types"
          left
          ?selected=${!this.strictServiceTypes}
        >
          <span>${msg('Unspecified Service Types')}</span>
        </mwc-check-list-item>
        <mwc-check-list-item
          class="filter-preconfigured"
          left
          ?selected=${!this.hidePreconfiguredNotMatching}
        >
          <span>${msg('Non-Matching Preconfigured')}</span>
        </mwc-check-list-item>
      </mwc-menu>
      <mwc-icon-button
        id="filterExtRefPublisherIcon"
        class="${classMap(menuClasses)}"
        title="${msg('Filter')}"
        icon="filter_list"
        @click=${() => {
          if (!this.filterMenuExtRefPublisherUI.open)
            this.filterMenuExtRefPublisherUI.show();
        }}
      ></mwc-icon-button>
      <mwc-icon-button
        id="settingsExtRefPublisherIcon"
        title="${msg('Settings')}"
        icon="settings"
        @click=${() => {
          if (!this.settingsMenuExtRefPublisherUI.open)
            this.settingsMenuExtRefPublisherUI.show();
        }}
      ></mwc-icon-button>
      <mwc-menu
        id="settingsExtRefPublisherMenu"
        multi
        corner="BOTTOM_RIGHT"
        menuCorner="END"
      >
        <mwc-check-list-item
          class="no-supervisions"
          left
          ?selected=${!this.notChangeSupervisionLNs}
        >
          <span>${msg('Change Supervision LNs')}</span>
        </mwc-check-list-item>
      </mwc-menu>
    </h1>`;
  }

  private renderSubscriberViewExtRefListTitle(): TemplateResult {
    const menuClasses = {
      'filter-off':
        this.hideBound || this.hideNotBound || this.strictServiceTypes,
    };
    return html`<h1 class="subscriber-title">
      ${msg('Subscriber Inputs')}
      <mwc-icon-button
        id="filterExtRefSubscriberIcon"
        class="${classMap(menuClasses)}"
        title="${msg('Filter')}"
        icon="filter_list"
        @click=${() => {
          if (!this.filterMenuExtRefSubscriberUI.open)
            this.filterMenuExtRefSubscriberUI.show();
        }}
      ></mwc-icon-button>
      <mwc-menu
        id="filterExtRefMenuSubscriber"
        multi
        class="filter-menu"
        corner="BOTTOM_RIGHT"
        menuCorner="END"
      >
        <mwc-check-list-item
          class="show-bound"
          left
          ?selected=${!this.hideBound}
        >
          <span>${msg('Subscribed')}</span>
        </mwc-check-list-item>
        <mwc-check-list-item
          class="show-not-bound"
          left
          ?selected=${!this.hideNotBound}
        >
          <span>${msg('Not Subscribed')}</span>
        </mwc-check-list-item>
        <mwc-check-list-item
          class="show-unspecified-service-types"
          left
          ?selected=${!this.strictServiceTypes}
        >
          <span>${msg('Unspecified Service Types')}</span>
        </mwc-check-list-item>
      </mwc-menu>
      <mwc-icon-button
        id="settingsExtRefSubscriberIcon"
        title="${msg('Settings')}"
        icon="settings"
        @click=${() => {
          if (!this.settingsMenuExtRefSubscriberUI.open)
            this.settingsMenuExtRefSubscriberUI.show();
        }}
      ></mwc-icon-button>
      <mwc-menu
        id="settingsExtRefSubscriberMenu"
        multi
        corner="BOTTOM_RIGHT"
        menuCorner="END"
      >
        <mwc-check-list-item
          class="auto-increment"
          left
          ?selected=${!this.notAutoIncrement}
        >
          <span>${msg('Auto-increment')}</span>
        </mwc-check-list-item>
        <mwc-check-list-item
          class="no-supervisions"
          left
          ?selected=${!this.notChangeSupervisionLNs}
        >
          <span>${msg('Change Supervision LNs')}</span>
        </mwc-check-list-item>
      </mwc-menu>
    </h1>`;
  }

  private renderSubscriberViewExtRef(extRefElement: Element): TemplateResult {
    let subscriberFCDA: Element | undefined;
    let supervisionNode: Element | undefined;
    let controlBlockDescription: string | undefined;
    let supervisionDescription: string | undefined;

    const subscribed = isSubscribed(extRefElement);

    if (subscribed) {
      subscriberFCDA = findFCDAs(extRefElement).find(x => x !== undefined);
      supervisionNode = this.getCachedSupervision(extRefElement);
      controlBlockDescription = getExtRefControlBlockPath(extRefElement);
    }

    if (supervisionNode) {
      supervisionDescription = trimIdentityParent(
        `${identity(supervisionNode)}`
      );
    }

    const extRefDescription = getDescriptionAttribute(extRefElement);

    const supAndctrlDescription =
      supervisionDescription || controlBlockDescription
        ? `${[controlBlockDescription, supervisionDescription]
            .filter(desc => desc !== undefined)
            .join(', ')}`
        : nothing;

    const hasInvalidMapping = isPartiallyConfigured(extRefElement);
    const hasMissingMapping = subscribed && !subscriberFCDA;

    const bound = subscribed || hasInvalidMapping;

    const specExtRef = this.getExtRefInfo(extRefElement).spec;
    const specFcda = subscriberFCDA
      ? this.getFcdaInfo(subscriberFCDA).spec
      : null;

    // this fcda name is taken from the ExtRef so even if an FCDA
    // cannot be located we can "show" the subscription
    const fcdaName =
      subscribed || hasMissingMapping
        ? `${
            extRefElement.getAttribute('iedName') ?? 'Unknown'
          } > ${getFcdaOrExtRefTitle(extRefElement)}`
        : '';
    const fcdaDesc = subscriberFCDA
      ? this.getFcdaInfo(subscriberFCDA).desc.join('>')
      : null;

    const specExtRefText =
      specExtRef.cdc || specExtRef.bType
        ? `ExtRef: CDC: ${specExtRef.cdc ?? '?'}, Basic Type: ${
            specExtRef.bType ?? '?'
          }`
        : '';
    const specFcdaText =
      specFcda && (specFcda.cdc || specFcda.bType)
        ? `FCDA: CDC: ${specFcda.cdc ?? '?'}, Basic Type: ${
            specFcda.bType ?? '?'
          }`
        : '';

    const filterClasses = {
      'show-bound': bound,
      'show-not-bound': !bound,
    };

    return html`<mwc-list-item
      twoline
      class="extref ${classMap(filterClasses)}"
      graphic="large"
      ?hasMeta=${supervisionNode !== undefined ||
      hasInvalidMapping ||
      hasMissingMapping}
      data-extref="${identity(extRefElement)}"
      title="${[specExtRefText, specFcdaText].join('\n')}"
    >
      <span class="extref-firstline">
        ${extRefPath(extRefElement)}: ${extRefElement.getAttribute('intAddr')}
        ${subscribed || hasInvalidMapping
          ? html`<mwc-icon id="leftArrow">arrow_back</mwc-icon>
              ${subscribed ? `${fcdaName}` : ''}
              ${hasInvalidMapping ? `${msg('Invalid Mapping')}` : ''} `
          : nothing}
      </span>
      <span slot="secondary"
        >${extRefDescription ? html`${extRefDescription}` : nothing}
        ${extRefDescription && fcdaDesc && fcdaDesc !== ''
          ? html`<mwc-icon id="leftArrowSmall">arrow_left</mwc-icon>${fcdaDesc}`
          : nothing}
        ${extRefDescription && supAndctrlDescription !== nothing
          ? `(${supAndctrlDescription})`
          : supAndctrlDescription}
      </span>
      <mwc-icon slot="graphic">${subscribed ? 'link' : 'link_off'}</mwc-icon>
      ${subscribed &&
      supervisionNode !== undefined &&
      !hasInvalidMapping &&
      !hasMissingMapping
        ? html`<mwc-icon title="${identity(supervisionNode!)}" slot="meta"
            >monitor_heart</mwc-icon
          >`
        : nothing}
      ${hasInvalidMapping
        ? html`<mwc-icon
            class="invalid-mapping"
            title="${msg('Invalid Mapping')}"
            slot="meta"
            >error</mwc-icon
          >`
        : nothing}
      ${hasMissingMapping
        ? html`<mwc-icon
            class="missing-mapping"
            title="${msg(
              'The subscription is valid but the element is not present -- check that IED, control block and dataset are correct.'
            )}"
            slot="meta"
            >warning</mwc-icon
          >`
        : nothing}
    </mwc-list-item>`;
  }

  private renderSubscriberViewExtRefs(): TemplateResult {
    if (this.supervisionData.size === 0) this.reCreateSupervisionCache();
    const ieds = getOrderedIeds(this.doc).filter(ied => {
      const extRefs = Array.from(this.getExtRefElementsByIED(ied));
      return extRefs.some(extRef =>
        this.filterExtRefSubscriberRegex.test(
          this.getExtRefSubscriberSearchString(extRef)
        )
      );
    });

    return html`${repeat(
      ieds,
      i => `${identity(i)} ${this.controlTag}`,
      ied => {
        const extRefs = Array.from(this.getExtRefElementsByIED(ied));
        const someBound = extRefs.some(extRef => isSubscribed(extRef));
        const someNotBound = extRefs.some(extRef => !isSubscribed(extRef));

        if (!extRefs.length) return html``;

        const filterClasses = {
          control: true,
          'show-bound': someBound,
          'show-not-bound': someNotBound,
        };

        const [iedDesc, iedType, iedMfg] = ['desc', 'type', 'manufacturer'].map(
          attr => ied.getAttribute(attr)
        );

        const iedInfo = [iedDesc, iedMfg, iedType]
          .filter(val => !!val)
          .join(' - ');

        return html`
          <mwc-list-item
            class="ied ${classMap(filterClasses)}"
            ?twoline=${iedDesc || iedType || iedMfg}
            noninteractive
            graphic="icon"
          >
            <span>${getNameAttribute(ied)}</span>
            <span slot="secondary">${iedInfo}</span>
            <mwc-icon slot="graphic">developer_board</mwc-icon>
          </mwc-list-item>
          ${repeat(
            Array.from(
              this.getExtRefElementsByIED(ied).filter(extRef =>
                this.filterExtRefSubscriberRegex.test(
                  this.getExtRefSubscriberSearchString(extRef)
                )
              )
            ),
            exId => `${identity(exId)} ${this.controlTag}`,
            extRef => this.renderSubscriberViewExtRef(extRef)
          )}
        `;
      }
    )}`;
  }

  renderExtRefs(): TemplateResult {
    if (!this.subscriberView) {
      return html`<section class="column">
        ${this.renderPublisherViewExtRefListTitle()}
        ${this.currentSelectedControlElement && this.currentSelectedFcdaElement
          ? html`<div class="searchField">
                <abbr title="${msg('Search')}"
                  ><mwc-textfield
                    id="filterExtRefPublisherInput"
                    iconTrailing="search"
                    outlined
                    @input=${debounce(() => {
                      this.filterExtRefPublisherRegex = getFilterRegex(
                        this.filterExtRefPublisherInputUI!.value
                      );
                    })}
                  ></mwc-textfield
                ></abbr>
              </div>
              <mwc-list
                id="publisherExtRefList"
                class="main-list ${!this.hidePreconfiguredNotMatching
                  ? 'show-pxx-mismatch'
                  : ''}"
                @selected=${(ev: SingleSelectedEvent) => {
                  const selectedListItem = (<ListItemBase>(
                    (<unknown>(<List>ev.target).selected)
                  ))!;

                  if (!selectedListItem) return;

                  const { extref } = selectedListItem.dataset;
                  // TODO: The selector function does not work correctly when there are multiple ExtRefs with the
                  // same desc and intAddr.
                  // See: https://github.com/openscd/open-scd/issues/1214
                  const selectedExtRefElement = this.doc.querySelector(
                    selector('ExtRef', extref!)
                  )!;

                  if (
                    !isSubscribed(selectedExtRefElement) ||
                    !findFCDAs(selectedExtRefElement).find(x => x !== undefined)
                  ) {
                    this.subscribe(
                      selectedExtRefElement,
                      this.currentSelectedControlElement!,
                      this.currentSelectedFcdaElement!
                    );
                  } else {
                    this.unsubscribe(selectedExtRefElement);
                  }
                  // without this statement, neither the ExtRef list or the FCDA list
                  // (with the count) update correctly.
                  this.requestUpdate();
                  selectedListItem.selected = false;
                }}
              >
                ${this.renderPublisherViewSubscribedExtRefs()}
                ${this.renderPublisherViewAvailableExtRefs()}
              </mwc-list>`
          : html`<h3>${msg('No published item selected')}</h3>`}
      </section>`;
    }

    const filteredListClasses = {
      'show-bound': !this.hideBound,
      'show-not-bound': !this.hideNotBound,
    };

    const hasExtRefs = this.doc?.querySelector(
      `:root > IED > AccessPoint > Server > LDevice > LN > Inputs > ExtRef, 
       :root > IED > AccessPoint > Server > LDevice > LN0 > Inputs > ExtRef`
    );

    return html`<section class="column extref">
      ${this.renderSubscriberViewExtRefListTitle()}
      ${!hasExtRefs
        ? html`<h3>${msg('No inputs')}</h3>`
        : html`<div class="searchField">
              <abbr title="${msg('Search')}"
                ><mwc-textfield
                  id="filterExtRefSubscriberInput"
                  iconTrailing="search"
                  outlined
                  @input=${debounce(() => {
                    this.filterExtRefSubscriberRegex = getFilterRegex(
                      this.filterExtRefSubscriberInputUI!.value
                    );
                  })}
                ></mwc-textfield
              ></abbr>
            </div>
            <mwc-list
              id="subscriberExtRefList"
              class="main-list ${classMap(filteredListClasses)}"
              activatable
              @selected=${(ev: SingleSelectedEvent) => {
                const selectedListItem = (<ListItemBase>(
                  (<unknown>(<List>ev.target).selected)
                ))!;

                if (!selectedListItem) return;

                const { extref } = selectedListItem.dataset;
                const selectedExtRefElement = <Element>(
                  this.doc.querySelector(selector('ExtRef', extref!))
                );

                if (!selectedExtRefElement) return;

                if (
                  isSubscribed(selectedExtRefElement) ||
                  isPartiallyConfigured(selectedExtRefElement)
                ) {
                  this.unsubscribe(selectedExtRefElement);

                  // deselect in UI
                  // list item is left selected to allow further subscription
                  this.currentSelectedFcdaElement = undefined;
                  this.currentSelectedControlElement = undefined;
                }

                this.currentSelectedExtRefElement = selectedExtRefElement;
              }}
              >${this.renderSubscriberViewExtRefs()}
            </mwc-list>`}
    </section>`;
  }

  renderControlTypeSelector(): TemplateResult {
    return html`
      <mwc-icon-button-toggle
        id="switchControlType"
        ?on=${this.controlTag === 'GSEControl'}
        title="${msg('Change between GOOSE and Sampled Value publishers')}"
        @click=${() => {
          if (this.controlTag === 'GSEControl') {
            this.controlTag = 'SampledValueControl';
          } else {
            this.controlTag = 'GSEControl';
          }
          this.resetSearchFields();
          this.resetCaching();
        }}
      >
        ${gooseActionIcon} ${smvActionIcon}
      </mwc-icon-button-toggle>
    `;
  }

  renderPublisherFCDAs(): TemplateResult {
    const controlElements = this.getControlElements(this.controlTag);
    return html`<section class="column fcda">
      ${this.renderFCDAListTitle()}
      ${controlElements.length !== 0
        ? this.renderControlList(controlElements)
        : html`<h3>
            ${this.subscriberView
              ? msg('No input selected')
              : msg('No published items')}
          </h3>`}
    </section>`;
  }

  renderSwitchView(): TemplateResult {
    return html` <mwc-fab
      mini
      id="switchView"
      icon="swap_horiz"
      ?on=${this.subscriberView}
      title="${msg('Switch between Publisher and Subscriber view')}"
      @click=${async () => {
        this.subscriberView = !this.subscriberView;

        // deselect in UI
        if (this.fcdaListSelectedUI) {
          this.fcdaListSelectedUI.selected = false;
          this.fcdaListSelectedUI.activated = false;
        }

        // reset state
        this.currentSelectedControlElement = undefined;
        this.currentSelectedFcdaElement = undefined;

        this.resetSearchFields();

        await this.updateComplete;

        // await for regeneration of UI and then attach anchors
        this.updateView();
      }}
    >
    </mwc-fab>`;
  }

  render(): TemplateResult {
    // initial information caching
    if (this.controlBlockFcdaInfo.size === 0) this.buildExtRefCount();

    const classList = { 'subscriber-view': this.subscriberView };
    const result = html`<div id="listContainer" class="${classMap(classList)}">
        ${this.renderPublisherFCDAs()} ${this.renderExtRefs()}
      </div>
      ${this.renderSwitchView()}`;
    return result;
  }

  static styles = css`
    :host {
      width: 100vw;
      display: flex;

      --secondaryThemeFallback: #018786;
      --scrollbarBG: var(--mdc-theme-background, #cfcfcf00);
      --thumbBG: var(--mdc-button-disabled-ink-color, #996cd8cc);
    }

    @media (min-width: 700px) {
      #listContainer {
        height: calc(100vh - 128px);
      }

      #listContainer.subscriber-view {
        flex: auto;
      }

      #listContainer.subscriber-view .column.extref {
        resize: horizontal;
        width: 65%;
        flex: none;
      }

      #listContainer.subscriber-view .column.fcda {
        width: auto;
      }

      .main-list {
        height: calc(100vh - 240px);
      }
    }

    h1,
    h2,
    h3 {
      color: var(--mdc-theme-on-surface);
      font-family: 'Roboto', sans-serif;
      font-weight: 300;
      overflow: hidden;
      white-space: nowrap;
      text-overflow: ellipsis;
      margin: 0px;
      line-height: 48px;
      padding-left: 0.3em;
    }

    h3 {
      margin: 4px 8px 16px;
    }

    .column {
      flex: 50%;
      margin: 0px 6px 0px;
      min-width: 300px;
      height: 100%;
      overflow-y: clip;
      overflow-x: auto;
    }

    .fcda,
    .extref {
      padding-left: var(--mdc-list-side-padding, 16px);
    }

    #filterFcdaIcon,
    #filterExtRefSubscriberIcon,
    #settingsExtRefSubscriberIcon,
    #settingsExtRefPublisherIcon,
    #filterExtRefPublisherIcon {
      float: right;
    }

    #filterFcdaIcon.filter-off,
    #filterExtRefSubscriberIcon.filter-off,
    #filterExtRefPublisherIcon.filter-off {
      color: var(--mdc-theme-secondary, #018786);
      background-color: var(--mdc-theme-background);
    }

    /* Filtering rules for control blocks end up implementing logic to allow
    very fast CSS response. The following rules appear to be minimal but can be
    hard to understand intuitively for the multiple conditions. If modifying,
    it is suggested to create a truth-table to check for side-effects */

    /* remove all control blocks if no filters */
    #fcdaList:not(.show-subscribed, .show-not-subscribed) mwc-list-item {
      display: none;
    }

    /* remove control blocks taking care to respect multiple conditions */
    #fcdaList.show-not-subscribed:not(.show-subscribed)
      mwc-list-item.control.show-subscribed:not(.show-not-subscribed) {
      display: none;
    }

    #fcdaList.show-subscribed:not(.show-not-subscribed)
      mwc-list-item.control.show-not-subscribed:not(.show-subscribed) {
      display: none;
    }

    /* remove fcdas if not part of filter */
    #fcdaList:not(.show-not-subscribed) mwc-list-item.fcda.show-not-subscribed {
      display: none;
    }

    #fcdaList:not(.show-subscribed) mwc-list-item.fcda.show-subscribed {
      display: none;
    }

    /* hide data objects if filter enabled */
    #fcdaList:not(.show-data-objects) mwc-list-item.fcda.show-data-objects {
      display: none;
    }

    /* hide preferred items mismatch if filter enabled */
    #fcdaList:not(.show-pxx-mismatch) mwc-list-item.fcda.show-pxx-mismatch {
      display: none;
    }

    /* hide mismatch preferred items for publisher view available extrefs */
    #publisherExtRefList:not(.show-pxx-mismatch)
      mwc-list-item.extref.show-pxx-mismatch {
      display: none;
    }

    .invalid-mapping {
      color: var(--oscd-theme-state-error, red);
    }

    .missing-mapping {
      color: var(--oscd-theme-state-warning, orange);
    }

    #listContainer {
      width: 100%;
      display: flex;
      padding: 8px 6px 16px;
      height: calc(100vh - 136px);
    }

    #listContainer:not(.subscriber-view) {
      flex-direction: row;
    }

    #listContainer.subscriber-view {
      width: 100%;
      flex-direction: row-reverse;
    }

    #listContainer.subscriber-view .column.fcda {
      flex: 1;
      width: 25%;
      position: relative;
    }

    #leftArrow {
      position: relative;
      top: 5px;
    }

    #leftArrowSmall {
      position: relative;
      top: 7px;
      width: 20px;
      left: -3px;
    }

    .main-list {
      height: calc(100vh - 232px);
      overflow: auto;
    }

    .main-list {
      scrollbar-width: auto;
      scrollbar-color: var(--thumbBG) var(--scrollbarBG);
    }

    .main-list::-webkit-scrollbar {
      width: 6px;
    }

    .main-list::-webkit-scrollbar-track {
      background: var(--scrollbarBG);
    }

    .main-list::-webkit-scrollbar-thumb {
      background: var(--thumbBG);
      border-radius: 6px;
    }

    mwc-list-item.ied,
    mwc-list-item.control {
      border-bottom: 1px solid rgba(0, 0, 0, 0.12);
    }

    mwc-list-item {
      --mdc-list-item-meta-size: 48px;
    }

    mwc-list-item.hidden[noninteractive] + li[divider] {
      display: none;
    }

    .searchField {
      display: flex;
      flex: auto;
    }

    .searchField abbr {
      display: flex;
      flex: auto;
      margin: 8px;
      text-decoration: none;
      border-bottom: none;
    }

    .searchField mwc-textfield {
      width: 100%;
      --mdc-shape-small: 28px;
    }

    section {
      position: relative;
      max-height: 100%;
      background-color: var(--mdc-theme-surface);
    }

    /* Filtering rules for ExtRefs end up implementing logic to allow
    very fast CSS response. The following rules appear to be minimal but can be
    hard to understand intuitively for the multiple conditions. If modifying,
    it is suggested to create a truth-table to check for side-effects */

    /* remove all ExtRefs if no filters */
    #subscriberExtRefList:not(.show-bound, .show-not-bound) mwc-list-item {
      display: none;
    }

    /* remove ExtRefs taking care to respect multiple conditions */
    #subscriberExtRefList.show-not-bound:not(.show-bound)
      mwc-list-item.ied.show-bound:not(.show-not-bound) {
      display: none;
    }

    #subscriberExtRefList.show-bound:not(.show-not-bound)
      mwc-list-item.ied.show-not-bound:not(.show-bound) {
      display: none;
    }

    /* remove ExtRefs if not part of filter */
    #subscriberExtRefList:not(.show-not-bound)
      mwc-list-item.extref.show-not-bound {
      display: none;
    }

    #subscriberExtRefList:not(.show-bound) mwc-list-item.extref.show-bound {
      display: none;
    }

    #switchView {
      /* z-index: 1; */
      position: absolute;
      bottom: 24px;
      right: 20px;
    }

    #switchControlType {
      --mdc-icon-size: 32px;
    }

    #switchControlType > svg {
      border-radius: 24px;
      background-color: var(--mdc-theme-secondary, #018786);
      color: var(--mdc-theme-on-secondary, white);
    }
  `;
}<|MERGE_RESOLUTION|>--- conflicted
+++ resolved
@@ -21,9 +21,6 @@
 import '@material/mwc-menu';
 import '@material/mwc-textfield';
 
-<<<<<<< HEAD
-import { Edit, Insert, newEditEvent, Remove } from '@openscd/open-scd-core';
-=======
 import {
   Edit,
   EditEvent,
@@ -34,7 +31,6 @@
   newEditEvent,
   Remove,
 } from '@openscd/open-scd-core';
->>>>>>> 76d274bb
 
 import type { Icon } from '@material/mwc-icon';
 import type { IconButtonToggle } from '@material/mwc-icon-button-toggle';
@@ -778,11 +774,6 @@
   ): void {
     const updateEdit = updateExtRefElement(extRef, controlElement, fcdaElement);
 
-<<<<<<< HEAD
-    const subscriberIed = extRef.closest('IED')!;
-
-=======
->>>>>>> 76d274bb
     let supervisionActions: (Insert | Remove)[] = [];
 
     if (!this.notChangeSupervisionLNs) {
